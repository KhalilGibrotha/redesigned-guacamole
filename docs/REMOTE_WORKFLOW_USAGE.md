# Remote Workflow Usage

## Overview

The CI workflow (`ci-optimizAll autofix tools are checked with `command -v` before use. If a tool is not available:
- The workflow continues without that specific autofix
- No error is thrown
- Other autofixes still workml`) is designed to be called from remote repositories without depending on the calling repository's Python dependencies.

## Changes Made for Remote Compatibility

### Python Setup Modifications

**Before:**
```yaml
- name: 🐍 Set up Python
  uses: actions/setup-python@v5
  with:
    python-version: '3.x'
    cache: 'pip'  # ❌ This required requirements.txt in calling repo

- name: 📦 Install Dependencies
  run: |
    python -m pip install --upgrade pip
    if [ -f requirements.txt ]; then
      pip install -r requirements.txt  # ❌ Failed when file missing
    fi
```text

**After:**
```yaml
- name: 🐍 Set up Python
  uses: actions/setup-python@v5
  with:
    python-version: '3.x'
    # ✅ No cache to avoid dependency on calling repo's requirements

- name: 📦 Install Dependencies
  run: |
    python -m pip install --upgrade pip
    # ✅ Conditional installation from calling repo
    if [ -f requirements.txt ]; then
      echo "Found requirements.txt in calling repository, installing dependencies..."
      pip install -r requirements.txt
    elif [ -f pyproject.toml ]; then
      echo "Found pyproject.toml in calling repository, installing dependencies..."
      pip install -e .
    else
      echo "No requirements.txt or pyproject.toml found in calling repository"
      echo "Installing minimal dependencies for workflow functionality..."
    fi

    # ✅ Always install tools needed for autofix and analysis
    echo "Installing workflow tools..."
    pip install black isort PyYAML requests
```text

## Tool Dependencies

### Always Available (Installed by Workflow)
- **Python Tools**: `black`, `isort`, `PyYAML`, `requests`
- **Core Python**: Standard library modules (`json`, etc.)

### Provided by Super Linter (When Used)
- **Shell**: `shfmt`, `shellcheck`
- **Markdown**: `markdownlint-cli2`
- **General**: `prettier`, `yamllint`

### Graceful Degradation
All auto-fix tools are checked with `command -v` before use. If a tool is not available:
- The workflow continues without that specific auto-fix
- No errors are thrown
- Other auto-fixes still work

## Confluence Publishing

### Issue: Confluence Publishing Fails When Called Remotely

**Problem**: When the reusable workflow is called from a remote repository, the Confluence publishing job fails because it tries to reference `./.github/workflows/publish-docs.yml` which doesn't exist in the calling repository.

**Root Cause**: The publish job was using a relative path to call another workflow file:
```yaml
publish:
  uses: ./.github/workflows/publish-docs.yml  # ❌ Only works in same repo
```text

**Solution**: The publish job has been converted to inline steps that detect the repository context and handle both local and remote execution:

```yaml
publish:
  name: 🚀 Publish to Confluence
  runs-on: ubuntu-latest
  steps:
    - name: 🔍 Detect Repository Context
      # Automatically detects if running locally or remotely

    - name: 📥 Checkout Redesigned-Guacamole (Scripts)
      # Always checkout the scripts repository

    - name: 📥 Checkout Calling Repository (Content)
      # Only when called remotely
```text

**Features**:
- ✅ **Automatic Repository Detection**: Knows if running locally or remotely
- ✅ **Dual Checkout Strategy**: Gets scripts from redesigned-guacamole, content from calling repo
- ✅ **Secrets Validation**: Graceful handling of missing Confluence secrets
- ✅ **Dry Run Support**: Can run without secrets for testing

## Usage Examples

### From Remote Repository (Read-only Mode)
```yaml
name: Lint with Autofix (Analysis Only)
on: [push, pull_request]

jobs:
  lint:
    uses: your-org/redesigned-guacamole/.github/workflows/ci-optimized.yml@main
    with:
      auto_fix: true
    # Note: Autofixes will be applied but not committed due to permission restrictions
```text

### From Remote Repository (With Autofix Commits)
```yaml
name: Lint with Autofix (Full Mode)
on: [push, pull_request]

permissions:
  contents: write  # Required for autofix commits

jobs:
  lint:
    uses: your-org/redesigned-guacamole/.github/workflows/ci-optimized.yml@main
    with:
      auto_fix: true
    permissions:
      contents: write  # Enable autofix commits
      packages: read
      statuses: write
```text

### From Same Repository (Full Access)
```yaml
# Autofixes will be applied and committed automatically
name: Lint with Autofix
on: [push, pull_request]

jobs:
  lint:
    uses: ./.github/workflows/ci-optimized.yml
    with:
      auto_fix: true
```text

## Autofix Capabilities

### Available Everywhere
- **Python**: Black formatting, isort import sorting
- **YAML**: Basic structure fixing
- **JSON**: Formatting via Python's json module

### Available with Super Linter
- **Shell**: `shfmt` formatting
- **Markdown**: `markdownlint-cli2` autofix, `prettier` formatting
- **Additional**: Various other formatters

## Troubleshooting

### Error: "can't find requirements.txt" in Confluence Publishing
- **Cause**: Confluence publishing job looking for dependencies in calling repository
- **Solution**: Update to latest workflow version with improved dependency handling
- **Details**: The workflow now:
  - Always installs core Confluence dependencies (`jinja2`, `pyyaml`, `requests`, etc.)
  - Uses scripts from `redesigned-guacamole` repository for dependency resolution
  - Doesn't rely on pip cache to avoid remote repository conflicts

### Error: "can't find requirements.txt"
- **Cause**: Old version with pip cache enabled
- **Solution**: Update to latest workflow version

### Error: "requesting 'contents: write', but is only allowed 'contents: read'"
- **Cause**: Remote workflow call without proper permissions
- **Solution**: Add `contents: write` permission to calling workflow:
  ```yaml
  permissions:
    contents: write
  jobs:
    lint:
      uses: your-org/redesigned-guacamole/.github/workflows/ci-optimized.yml@main
      permissions:
        contents: write
  ```

### Error: "workflow file not found: ./.github/workflows/publish-docs.yml"
- **Cause**: Old version of workflow using relative path for Confluence publishing
- **Solution**: Update to latest workflow version that has inline Confluence publishing

### Confluence Publishing Fails with Missing Secrets
- **Cause**: Remote repository doesn't have Confluence secrets configured
- **Solutions**:
  - **Option 1**: Add Confluence secrets to the calling repository
  - **Option 2**: Run with `dry_run: true` to test without actual publishing
  - **Option 3**: Set up secrets in the calling repository:
    ```yaml
    # In calling repository's secrets:
    CONFLUENCE_URL: https://your-confluence.atlassian.net
    CONFLUENCE_USER: your-username
    CONFLUENCE_API_TOKEN: your-api-token
    ```

### Confluence Publishing Succeeds But No Content
- **Cause**: Calling repository might not have `docs/` directory or proper template files
- **Solution**: Ensure calling repository has:
  ```text
  docs/
    ├── vars.yaml              # Configuration for templates
    └── [template files]       # .j2 template files
  ```

### Confluence Publishing Auto-Enables Dry Run Mode
- **Cause**: Missing Confluence secrets in calling repository (this is normal!)
- **Behavior**: Workflow automatically enables dry-run mode when secrets are missing
- **Result**: Publishing step runs successfully but doesn't make actual changes
- **Solution (if you want live publishing)**:
  1. **Add secrets to your repository**:
     ```text
     # In your repository settings > Secrets and variables > Actions
     CONFLUENCE_URL=https://your-confluence.atlassian.net
     CONFLUENCE_USER=your-username-or-email
     CONFLUENCE_API_TOKEN=your-confluence-api-token
     ```
  2. **Ensure calling workflow passes secrets**:
     ```yaml
     jobs:
       ci-cd:
         uses: your-org/redesigned-guacamole/.github/workflows/ci-optimized.yml@main
         secrets:
           CONFLUENCE_URL: ${{ secrets.CONFLUENCE_URL }}
           CONFLUENCE_USER: ${{ secrets.CONFLUENCE_USER }}
           CONFLUENCE_API_TOKEN: ${{ secrets.CONFLUENCE_API_TOKEN }}
     ```

### Autofixes Applied But Not Committed
- **Cause**: Running in read-only mode (remote call without write permissions)
- **Effect**: Autofixes are applied to detect issues but changes aren't committed
- **Solution**:
  - **Option 1**: Add `contents: write` permission to enable commits
  - **Option 2**: Accept read-only mode for analysis purposes

### Limited Autofixes
- **Cause**: Super Linter not running (minimal mode)
- **Effect**: Only Python, YAML, and JSON autofixes available
- **Solution**: Normal - workflow degrades gracefully

### Cache Directory Permission Errors
<<<<<<< HEAD
- **Cause**: Auto-fix tools attempting to modify read-only cache files (`.mypy_cache`, `__pycache__`, etc.), which can cause permission errors.
- **Solution**: The workflow automatically excludes common cache directories from auto-fix operations.
=======
- **Cause**: Autofix tools trying to modify read-only cache files (`.mypy_cache`, `__pycache__`, etc.)
- **Solution**: Already fixed - cache directories are excluded from autofix operations
- **Effect**: Permission denied errors during JSON/Python autofixes
- **Solution**: Workflow now excludes cache directories from auto-fix operations
>>>>>>> 203102e8

## Excluded Directories

The workflow automatically excludes these directories from auto-fix operations:
- `.git/` - Git repository data
- `.venv/`, `venv/` - Virtual environments
- `node_modules/` - npm dependencies
- `.mypy_cache/` - MyPy type checker cache
- `.pytest_cache/` - Pytest cache
- `__pycache__/` - Python bytecode cache
- `.tox/` - Tox testing tool cache<|MERGE_RESOLUTION|>--- conflicted
+++ resolved
@@ -2,12 +2,16 @@
 
 ## Overview
 
-The CI workflow (`ci-optimizAll autofix tools are checked with `command -v` before use. If a tool is not available:
+The CI workflow (`ci-optimized.yml`) is designed to be called from remote repositories without depending on the calling repository's Python dependencies.
+
+## Changes Made for Remote Compatibility
+
+### Tool Availability Check
+
+All autofix tools are checked with `command -v` before use. If a tool is not available:
 - The workflow continues without that specific autofix
 - No error is thrown
-- Other autofixes still workml`) is designed to be called from remote repositories without depending on the calling repository's Python dependencies.
-
-## Changes Made for Remote Compatibility
+- Other autofixes still work
 
 ### Python Setup Modifications
 
@@ -255,15 +259,9 @@
 - **Solution**: Normal - workflow degrades gracefully
 
 ### Cache Directory Permission Errors
-<<<<<<< HEAD
-- **Cause**: Auto-fix tools attempting to modify read-only cache files (`.mypy_cache`, `__pycache__`, etc.), which can cause permission errors.
-- **Solution**: The workflow automatically excludes common cache directories from auto-fix operations.
-=======
 - **Cause**: Autofix tools trying to modify read-only cache files (`.mypy_cache`, `__pycache__`, etc.)
 - **Solution**: Already fixed - cache directories are excluded from autofix operations
 - **Effect**: Permission denied errors during JSON/Python autofixes
-- **Solution**: Workflow now excludes cache directories from auto-fix operations
->>>>>>> 203102e8
 
 ## Excluded Directories
 
