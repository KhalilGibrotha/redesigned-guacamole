# Python dependencies for Confluence publishing
jinja2
pyyaml
requests
markdown
beautifulsoup4

# Development and linting tools
yamllint
<<<<<<< HEAD
frontmatter
mdit_py_plugins.admon
entrypoints==0.4
=======
numpy
>>>>>>> a05ec0b0
<|MERGE_RESOLUTION|>--- conflicted
+++ resolved
@@ -7,10 +7,7 @@
 
 # Development and linting tools
 yamllint
-<<<<<<< HEAD
 frontmatter
 mdit_py_plugins.admon
 entrypoints==0.4
-=======
-numpy
->>>>>>> a05ec0b0
+numpy