--- conflicted
+++ resolved
@@ -175,13 +175,14 @@
           echo "- **Event name**: ${{ github.event_name }}" >> $GITHUB_STEP_SUMMARY
           echo "- **Branch reference**: ${{ github.ref }}" >> $GITHUB_STEP_SUMMARY
           echo "- **Branch name**: ${{ github.ref_name }}" >> $GITHUB_STEP_SUMMARY
-          echo "- **Docs changed**: ${{ steps.changes.outputs.docs }}" >> $GITHUB_STEP_SUMMARY
+          echo "- **External call**: ${{ steps.context.outputs.external-call }}" >> $GITHUB_STEP_SUMMARY
+          echo "- **Docs changed**: ${{ steps.final.outputs.docs-changed }}" >> $GITHUB_STEP_SUMMARY
           echo "- **Full scan input**: ${{ inputs.full_scan }}" >> $GITHUB_STEP_SUMMARY
           echo "" >> $GITHUB_STEP_SUMMARY
           echo "### Publishing will run if:" >> $GITHUB_STEP_SUMMARY
-          echo "1. Event is 'push' ✅: ${{ github.event_name == 'push' }}" >> $GITHUB_STEP_SUMMARY
-          echo "2. Branch is main/release/hotfix ✅: ${{ github.ref == 'refs/heads/main' || startsWith(github.ref, 'refs/heads/release/') || startsWith(github.ref, 'refs/heads/hotfix/') }}" >> $GITHUB_STEP_SUMMARY
-          echo "3. Docs changed OR full_scan ✅: ${{ steps.changes.outputs.docs == 'true' || inputs.full_scan == true }}" >> $GITHUB_STEP_SUMMARY
+          echo "1. Event is 'push/workflow_call/workflow_dispatch' ✅: ${{ github.event_name == 'push' || github.event_name == 'workflow_call' || github.event_name == 'workflow_dispatch' }}" >> $GITHUB_STEP_SUMMARY
+          echo "2. Branch is main/release/hotfix OR external call ✅: ${{ github.ref == 'refs/heads/main' || startsWith(github.ref, 'refs/heads/release/') || startsWith(github.ref, 'refs/heads/hotfix/') || steps.context.outputs.external-call == 'true' }}" >> $GITHUB_STEP_SUMMARY
+          echo "3. Docs changed OR full_scan OR external call ✅: ${{ steps.final.outputs.docs-changed == 'true' || inputs.full_scan == true || steps.context.outputs.external-call == 'true' }}" >> $GITHUB_STEP_SUMMARY
 
   super-linter:
     name: 🔍 Super Linter
@@ -630,17 +631,12 @@
       (github.ref == 'refs/heads/main' || startsWith(github.ref, 'refs/heads/release/') || startsWith(github.ref, 'refs/heads/hotfix/') || needs.detect-changes.outputs.external-call == 'true') &&
       (needs.detect-changes.outputs.docs-changed == 'true' || inputs.full_scan == true || needs.detect-changes.outputs.external-call == 'true')
 
-    # Use relative path since we're in the same repository
-    uses: ./.github/workflows/publish-docs.yml
+    # Use remote repository to ensure script availability when called externally
+    uses: KhalilGibrotha/redesigned-guacamole/.github/workflows/publish-docs.yml@main
     with:
-<<<<<<< HEAD
-      target_environment: 'production'
-      dry_run: false
-      full_scan: ${{ inputs.full_scan }}
-=======
       target_environment: ${{ inputs.target_environment || 'production' }}
       dry_run: ${{ inputs.dry_run || false }}
->>>>>>> 9c0aa3d3
+      full_scan: ${{ inputs.full_scan }}
 
     # Pass the required secrets to the reusable workflow.
     secrets:
